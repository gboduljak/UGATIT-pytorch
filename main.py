--- conflicted
+++ resolved
@@ -1,140 +1,120 @@
-import argparse
-
-from UGATIT import UGATIT
-from utils import *
-
-"""parsing and configuration"""
-
-
-def parse_args():
-  desc = "Pytorch implementation of U-GAT-IT"
-  parser = argparse.ArgumentParser(description=desc)
-  parser.add_argument('--phase', type=str, default='train',
-<<<<<<< HEAD
-                      help='[train / test]')
-  parser.add_argument('--light', type=str2bool, default=False,
-                      help='[U-GAT-IT full version / U-GAT-IT light version]')
-  parser.add_argument('--plus', type=str2bool, default=False,
-                      help='[U-GAT-IT plus / U-GAT-IT]')
-=======
-                      help='[train / test / translate]')
-  parser.add_argument('--light', type=str2bool, default=False,
-                      help='[U-GAT-IT full version / U-GAT-IT light version]')
->>>>>>> ab62c601
-  parser.add_argument('--dataset', type=str,
-                      default='YOUR_DATASET_NAME', help='dataset_name')
-
-  parser.add_argument('--iteration', type=int, default=1000000,
-                      help='The number of training iterations')
-  parser.add_argument('--batch_size', type=int, default=1,
-                      help='The size of batch size')
-  parser.add_argument('--print_freq', type=int, default=1000,
-                      help='The number of image print freq')
-  parser.add_argument('--save_freq', type=int, default=100000,
-                      help='The number of model save freq')
-  parser.add_argument('--decay_flag', type=str2bool,
-                      default=True, help='The decay_flag')
-
-  parser.add_argument('--lr', type=float, default=0.0001,
-                      help='The learning rate')
-  parser.add_argument('--weight_decay', type=float,
-                      default=0.0001, help='The weight decay')
-  parser.add_argument('--adv_weight', type=int,
-                      default=1, help='Weight for GAN')
-  parser.add_argument('--cycle_weight', type=int,
-                      default=10, help='Weight for Cycle')
-  parser.add_argument('--identity_weight', type=int,
-                      default=10, help='Weight for Identity')
-  parser.add_argument('--cam_weight', type=int,
-                      default=1000, help='Weight for CAM')
-
-  parser.add_argument('--ch', type=int, default=64,
-                      help='base channel number per layer')
-  parser.add_argument('--n_res', type=int, default=4,
-                      help='The number of resblock')
-  parser.add_argument('--n_dis', type=int, default=6,
-                      help='The number of discriminator layer')
-
-  parser.add_argument('--img_size', type=int, default=256,
-                      help='The size of image')
-  parser.add_argument('--img_ch', type=int, default=3,
-                      help='The size of image channel')
-
-  parser.add_argument('--result_dir', type=str, default='results',
-                      help='Directory name to save the results')
-  parser.add_argument('--device', type=str, default='cuda',
-                      choices=['cpu', 'cuda'], help='Set gpu mode; [cpu, cuda]')
-  parser.add_argument('--benchmark_flag', type=str2bool, default=False)
-  parser.add_argument('--resume', type=str2bool, default=False)
-
-  return check_args(parser.parse_args())
-
-
-"""checking arguments"""
-
-
-def check_args(args):
-  # --result_dir
-  check_folder(os.path.join(args.result_dir, args.dataset, 'model'))
-  check_folder(os.path.join(args.result_dir, args.dataset, 'img'))
-  check_folder(os.path.join(args.result_dir, args.dataset, 'test'))
-  with open(os.path.join(args.result_dir, args.dataset, 'training_log.txt'), 'w'):
-    pass
-  # --epoch
-  try:
-    assert args.epoch >= 1
-  except:
-    print('number of epochs must be larger than or equal to one')
-
-  # --batch_size
-  try:
-    assert args.batch_size >= 1
-  except:
-    print('batch size must be larger than or equal to one')
-  return args
-
-
-"""main"""
-
-
-def main():
-  # parse arguments
-  args = parse_args()
-  if args is None:
-    exit()
-
-  # open session
-  gan = UGATIT(args)
-<<<<<<< HEAD
-
-  # build graph
-  gan.build_model()
-
-  if args.phase == 'train':
-    gan.train()
-    print(" [*] Training finished!")
-
-  if args.phase == 'test':
-    gan.test()
-    print(" [*] Test finished!")
-=======
-
-  # build graph
-  gan.build_model()
-
-  if args.phase == 'train':
-    gan.train()
-    print(" [*] Training finished!")
-
-  if args.phase == 'test':
-    gan.test()
-    print(" [*] Test finished!")
-
-  if args.phase == 'translate':
-    gan.translate()
-    print(" [*] Translation finished!")
->>>>>>> ab62c601
-
-
-if __name__ == '__main__':
-  main()
+import argparse
+
+from UGATIT import UGATIT
+from utils import *
+
+"""parsing and configuration"""
+
+
+def parse_args():
+  desc = "Pytorch implementation of U-GAT-IT"
+  parser = argparse.ArgumentParser(description=desc)
+  parser.add_argument('--phase', type=str, default='train',
+                      help='[train / test / translate]')
+  parser.add_argument('--light', type=str2bool, default=False,
+                      help='[U-GAT-IT full version / U-GAT-IT light version]')
+  parser.add_argument('--plus', type=str2bool, default=False,
+                      help='[U-GAT-IT plus / U-GAT-IT]')
+  parser.add_argument('--dataset', type=str,
+                      default='YOUR_DATASET_NAME', help='dataset_name')
+
+  parser.add_argument('--iteration', type=int, default=1000000,
+                      help='The number of training iterations')
+  parser.add_argument('--batch_size', type=int, default=1,
+                      help='The size of batch size')
+  parser.add_argument('--print_freq', type=int, default=1000,
+                      help='The number of image print freq')
+  parser.add_argument('--save_freq', type=int, default=100000,
+                      help='The number of model save freq')
+  parser.add_argument('--decay_flag', type=str2bool,
+                      default=True, help='The decay_flag')
+
+  parser.add_argument('--lr', type=float, default=0.0001,
+                      help='The learning rate')
+  parser.add_argument('--weight_decay', type=float,
+                      default=0.0001, help='The weight decay')
+  parser.add_argument('--adv_weight', type=int,
+                      default=1, help='Weight for GAN')
+  parser.add_argument('--cycle_weight', type=int,
+                      default=10, help='Weight for Cycle')
+  parser.add_argument('--identity_weight', type=int,
+                      default=10, help='Weight for Identity')
+  parser.add_argument('--cam_weight', type=int,
+                      default=1000, help='Weight for CAM')
+
+  parser.add_argument('--ch', type=int, default=64,
+                      help='base channel number per layer')
+  parser.add_argument('--n_res', type=int, default=4,
+                      help='The number of resblock')
+  parser.add_argument('--n_dis', type=int, default=6,
+                      help='The number of discriminator layer')
+
+  parser.add_argument('--img_size', type=int, default=256,
+                      help='The size of image')
+  parser.add_argument('--img_ch', type=int, default=3,
+                      help='The size of image channel')
+
+  parser.add_argument('--result_dir', type=str, default='results',
+                      help='Directory name to save the results')
+  parser.add_argument('--device', type=str, default='cuda',
+                      choices=['cpu', 'cuda'], help='Set gpu mode; [cpu, cuda]')
+  parser.add_argument('--benchmark_flag', type=str2bool, default=False)
+  parser.add_argument('--resume', type=str2bool, default=False)
+
+  return check_args(parser.parse_args())
+
+
+"""checking arguments"""
+
+
+def check_args(args):
+  # --result_dir
+  check_folder(os.path.join(args.result_dir, args.dataset, 'model'))
+  check_folder(os.path.join(args.result_dir, args.dataset, 'img'))
+  check_folder(os.path.join(args.result_dir, args.dataset, 'test'))
+  with open(os.path.join(args.result_dir, args.dataset, 'training_log.txt'), 'w'):
+    pass
+  # --epoch
+  try:
+    assert args.epoch >= 1
+  except:
+    print('number of epochs must be larger than or equal to one')
+
+  # --batch_size
+  try:
+    assert args.batch_size >= 1
+  except:
+    print('batch size must be larger than or equal to one')
+  return args
+
+
+"""main"""
+
+
+def main():
+  # parse arguments
+  args = parse_args()
+  if args is None:
+    exit()
+
+  # open session
+  gan = UGATIT(args)
+
+  # build graph
+  gan.build_model()
+
+  if args.phase == 'train':
+    gan.train()
+    print(" [*] Training finished!")
+
+  if args.phase == 'test':
+    gan.test()
+    print(" [*] Test finished!")
+
+  if args.phase == 'translate':
+    gan.translate()
+    print(" [*] Translation finished!")
+
+
+if __name__ == '__main__':
+  main()