--- conflicted
+++ resolved
@@ -11,11 +11,8 @@
 torchvision = "*"
 einops = "*"
 opencv-python = "*"
-<<<<<<< HEAD
 strenum = "*"
-=======
 torchinfo = "*"
->>>>>>> d50d479a
 
 [dev-packages]
 
