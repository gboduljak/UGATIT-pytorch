{
    "_meta": {
        "hash": {
<<<<<<< HEAD
            "sha256": "8fe217792c42d5aac404201284bef4a6dbf1163fb35ca8a447fc6fa52ccb4da3"
=======
            "sha256": "09ef7aa2c713a0e035c2e1f0baa30390da2de2fc1ba7b3608c5ef7e365dd2f91"
>>>>>>> d50d479a
        },
        "pipfile-spec": 6,
        "requires": {
            "python_version": "3.10"
        },
        "sources": [
            {
                "name": "pypi",
                "url": "https://pypi.org/simple",
                "verify_ssl": true
            }
        ]
    },
    "default": {
        "certifi": {
            "hashes": [
                "sha256:0f0d56dc5a6ad56fd4ba36484d6cc34451e1c6548c61daad8c320169f91eddc7",
                "sha256:c6c2e98f5c7869efca1f8916fed228dd91539f9f1b444c314c06eef02980c716"
            ],
            "markers": "python_version >= '3.6'",
            "version": "==2023.5.7"
        },
        "charset-normalizer": {
            "hashes": [
                "sha256:04e57ab9fbf9607b77f7d057974694b4f6b142da9ed4a199859d9d4d5c63fe96",
                "sha256:09393e1b2a9461950b1c9a45d5fd251dc7c6f228acab64da1c9c0165d9c7765c",
                "sha256:0b87549028f680ca955556e3bd57013ab47474c3124dc069faa0b6545b6c9710",
                "sha256:1000fba1057b92a65daec275aec30586c3de2401ccdcd41f8a5c1e2c87078706",
                "sha256:1249cbbf3d3b04902ff081ffbb33ce3377fa6e4c7356f759f3cd076cc138d020",
                "sha256:1920d4ff15ce893210c1f0c0e9d19bfbecb7983c76b33f046c13a8ffbd570252",
                "sha256:193cbc708ea3aca45e7221ae58f0fd63f933753a9bfb498a3b474878f12caaad",
                "sha256:1a100c6d595a7f316f1b6f01d20815d916e75ff98c27a01ae817439ea7726329",
                "sha256:1f30b48dd7fa1474554b0b0f3fdfdd4c13b5c737a3c6284d3cdc424ec0ffff3a",
                "sha256:203f0c8871d5a7987be20c72442488a0b8cfd0f43b7973771640fc593f56321f",
                "sha256:246de67b99b6851627d945db38147d1b209a899311b1305dd84916f2b88526c6",
                "sha256:2dee8e57f052ef5353cf608e0b4c871aee320dd1b87d351c28764fc0ca55f9f4",
                "sha256:2efb1bd13885392adfda4614c33d3b68dee4921fd0ac1d3988f8cbb7d589e72a",
                "sha256:2f4ac36d8e2b4cc1aa71df3dd84ff8efbe3bfb97ac41242fbcfc053c67434f46",
                "sha256:3170c9399da12c9dc66366e9d14da8bf7147e1e9d9ea566067bbce7bb74bd9c2",
                "sha256:3b1613dd5aee995ec6d4c69f00378bbd07614702a315a2cf6c1d21461fe17c23",
                "sha256:3bb3d25a8e6c0aedd251753a79ae98a093c7e7b471faa3aa9a93a81431987ace",
                "sha256:3bb7fda7260735efe66d5107fb7e6af6a7c04c7fce9b2514e04b7a74b06bf5dd",
                "sha256:41b25eaa7d15909cf3ac4c96088c1f266a9a93ec44f87f1d13d4a0e86c81b982",
                "sha256:45de3f87179c1823e6d9e32156fb14c1927fcc9aba21433f088fdfb555b77c10",
                "sha256:46fb8c61d794b78ec7134a715a3e564aafc8f6b5e338417cb19fe9f57a5a9bf2",
                "sha256:48021783bdf96e3d6de03a6e39a1171ed5bd7e8bb93fc84cc649d11490f87cea",
                "sha256:4957669ef390f0e6719db3613ab3a7631e68424604a7b448f079bee145da6e09",
                "sha256:5e86d77b090dbddbe78867a0275cb4df08ea195e660f1f7f13435a4649e954e5",
                "sha256:6339d047dab2780cc6220f46306628e04d9750f02f983ddb37439ca47ced7149",
                "sha256:681eb3d7e02e3c3655d1b16059fbfb605ac464c834a0c629048a30fad2b27489",
                "sha256:6c409c0deba34f147f77efaa67b8e4bb83d2f11c8806405f76397ae5b8c0d1c9",
                "sha256:7095f6fbfaa55defb6b733cfeb14efaae7a29f0b59d8cf213be4e7ca0b857b80",
                "sha256:70c610f6cbe4b9fce272c407dd9d07e33e6bf7b4aa1b7ffb6f6ded8e634e3592",
                "sha256:72814c01533f51d68702802d74f77ea026b5ec52793c791e2da806a3844a46c3",
                "sha256:7a4826ad2bd6b07ca615c74ab91f32f6c96d08f6fcc3902ceeedaec8cdc3bcd6",
                "sha256:7c70087bfee18a42b4040bb9ec1ca15a08242cf5867c58726530bdf3945672ed",
                "sha256:855eafa5d5a2034b4621c74925d89c5efef61418570e5ef9b37717d9c796419c",
                "sha256:8700f06d0ce6f128de3ccdbc1acaea1ee264d2caa9ca05daaf492fde7c2a7200",
                "sha256:89f1b185a01fe560bc8ae5f619e924407efca2191b56ce749ec84982fc59a32a",
                "sha256:8b2c760cfc7042b27ebdb4a43a4453bd829a5742503599144d54a032c5dc7e9e",
                "sha256:8c2f5e83493748286002f9369f3e6607c565a6a90425a3a1fef5ae32a36d749d",
                "sha256:8e098148dd37b4ce3baca71fb394c81dc5d9c7728c95df695d2dca218edf40e6",
                "sha256:94aea8eff76ee6d1cdacb07dd2123a68283cb5569e0250feab1240058f53b623",
                "sha256:95eb302ff792e12aba9a8b8f8474ab229a83c103d74a750ec0bd1c1eea32e669",
                "sha256:9bd9b3b31adcb054116447ea22caa61a285d92e94d710aa5ec97992ff5eb7cf3",
                "sha256:9e608aafdb55eb9f255034709e20d5a83b6d60c054df0802fa9c9883d0a937aa",
                "sha256:a103b3a7069b62f5d4890ae1b8f0597618f628b286b03d4bc9195230b154bfa9",
                "sha256:a386ebe437176aab38c041de1260cd3ea459c6ce5263594399880bbc398225b2",
                "sha256:a38856a971c602f98472050165cea2cdc97709240373041b69030be15047691f",
                "sha256:a401b4598e5d3f4a9a811f3daf42ee2291790c7f9d74b18d75d6e21dda98a1a1",
                "sha256:a7647ebdfb9682b7bb97e2a5e7cb6ae735b1c25008a70b906aecca294ee96cf4",
                "sha256:aaf63899c94de41fe3cf934601b0f7ccb6b428c6e4eeb80da72c58eab077b19a",
                "sha256:b0dac0ff919ba34d4df1b6131f59ce95b08b9065233446be7e459f95554c0dc8",
                "sha256:baacc6aee0b2ef6f3d308e197b5d7a81c0e70b06beae1f1fcacffdbd124fe0e3",
                "sha256:bf420121d4c8dce6b889f0e8e4ec0ca34b7f40186203f06a946fa0276ba54029",
                "sha256:c04a46716adde8d927adb9457bbe39cf473e1e2c2f5d0a16ceb837e5d841ad4f",
                "sha256:c0b21078a4b56965e2b12f247467b234734491897e99c1d51cee628da9786959",
                "sha256:c1c76a1743432b4b60ab3358c937a3fe1341c828ae6194108a94c69028247f22",
                "sha256:c4983bf937209c57240cff65906b18bb35e64ae872da6a0db937d7b4af845dd7",
                "sha256:c4fb39a81950ec280984b3a44f5bd12819953dc5fa3a7e6fa7a80db5ee853952",
                "sha256:c57921cda3a80d0f2b8aec7e25c8aa14479ea92b5b51b6876d975d925a2ea346",
                "sha256:c8063cf17b19661471ecbdb3df1c84f24ad2e389e326ccaf89e3fb2484d8dd7e",
                "sha256:ccd16eb18a849fd8dcb23e23380e2f0a354e8daa0c984b8a732d9cfaba3a776d",
                "sha256:cd6dbe0238f7743d0efe563ab46294f54f9bc8f4b9bcf57c3c666cc5bc9d1299",
                "sha256:d62e51710986674142526ab9f78663ca2b0726066ae26b78b22e0f5e571238dd",
                "sha256:db901e2ac34c931d73054d9797383d0f8009991e723dab15109740a63e7f902a",
                "sha256:e03b8895a6990c9ab2cdcd0f2fe44088ca1c65ae592b8f795c3294af00a461c3",
                "sha256:e1c8a2f4c69e08e89632defbfabec2feb8a8d99edc9f89ce33c4b9e36ab63037",
                "sha256:e4b749b9cc6ee664a3300bb3a273c1ca8068c46be705b6c31cf5d276f8628a94",
                "sha256:e6a5bf2cba5ae1bb80b154ed68a3cfa2fa00fde979a7f50d6598d3e17d9ac20c",
                "sha256:e857a2232ba53ae940d3456f7533ce6ca98b81917d47adc3c7fd55dad8fab858",
                "sha256:ee4006268ed33370957f55bf2e6f4d263eaf4dc3cfc473d1d90baff6ed36ce4a",
                "sha256:eef9df1eefada2c09a5e7a40991b9fc6ac6ef20b1372abd48d2794a316dc0449",
                "sha256:f058f6963fd82eb143c692cecdc89e075fa0828db2e5b291070485390b2f1c9c",
                "sha256:f25c229a6ba38a35ae6e25ca1264621cc25d4d38dca2942a7fce0b67a4efe918",
                "sha256:f2a1d0fd4242bd8643ce6f98927cf9c04540af6efa92323e9d3124f57727bfc1",
                "sha256:f7560358a6811e52e9c4d142d497f1a6e10103d3a6881f18d04dbce3729c0e2c",
                "sha256:f779d3ad205f108d14e99bb3859aa7dd8e9c68874617c72354d7ecaec2a054ac",
                "sha256:f87f746ee241d30d6ed93969de31e5ffd09a2961a051e60ae6bddde9ec3583aa"
            ],
            "markers": "python_full_version >= '3.7.0'",
            "version": "==3.2.0"
        },
        "einops": {
            "hashes": [
                "sha256:99149e46cc808956b174932fe563d920db4d6e5dadb8c6ecdaa7483b7ef7cfc3",
                "sha256:f95f8d00f4ded90dbc4b19b6f98b177332614b0357dde66997f3ae5d474dc8c8"
            ],
            "index": "pypi",
            "version": "==0.6.1"
        },
        "filelock": {
            "hashes": [
                "sha256:002740518d8aa59a26b0c76e10fb8c6e15eae825d34b6fdf670333fd7b938d81",
                "sha256:cbb791cdea2a72f23da6ac5b5269ab0a0d161e9ef0100e653b69049a7706d1ec"
            ],
            "markers": "python_version >= '3.7'",
            "version": "==3.12.2"
        },
        "idna": {
            "hashes": [
                "sha256:814f528e8dead7d329833b91c5faa87d60bf71824cd12a7530b5526063d02cb4",
                "sha256:90b77e79eaa3eba6de819a0c442c0b4ceefc341a7a2ab77d7562bf49f425c5c2"
            ],
            "markers": "python_version >= '3.5'",
            "version": "==3.4"
        },
        "jinja2": {
            "hashes": [
                "sha256:31351a702a408a9e7595a8fc6150fc3f43bb6bf7e319770cbc0db9df9437e852",
                "sha256:6088930bfe239f0e6710546ab9c19c9ef35e29792895fed6e6e31a023a182a61"
            ],
            "markers": "python_version >= '3.7'",
            "version": "==3.1.2"
        },
        "markupsafe": {
            "hashes": [
                "sha256:05fb21170423db021895e1ea1e1f3ab3adb85d1c2333cbc2310f2a26bc77272e",
                "sha256:0a4e4a1aff6c7ac4cd55792abf96c915634c2b97e3cc1c7129578aa68ebd754e",
                "sha256:10bbfe99883db80bdbaff2dcf681dfc6533a614f700da1287707e8a5d78a8431",
                "sha256:134da1eca9ec0ae528110ccc9e48041e0828d79f24121a1a146161103c76e686",
                "sha256:1577735524cdad32f9f694208aa75e422adba74f1baee7551620e43a3141f559",
                "sha256:1b40069d487e7edb2676d3fbdb2b0829ffa2cd63a2ec26c4938b2d34391b4ecc",
                "sha256:282c2cb35b5b673bbcadb33a585408104df04f14b2d9b01d4c345a3b92861c2c",
                "sha256:2c1b19b3aaacc6e57b7e25710ff571c24d6c3613a45e905b1fde04d691b98ee0",
                "sha256:2ef12179d3a291be237280175b542c07a36e7f60718296278d8593d21ca937d4",
                "sha256:338ae27d6b8745585f87218a3f23f1512dbf52c26c28e322dbe54bcede54ccb9",
                "sha256:3c0fae6c3be832a0a0473ac912810b2877c8cb9d76ca48de1ed31e1c68386575",
                "sha256:3fd4abcb888d15a94f32b75d8fd18ee162ca0c064f35b11134be77050296d6ba",
                "sha256:42de32b22b6b804f42c5d98be4f7e5e977ecdd9ee9b660fda1a3edf03b11792d",
                "sha256:504b320cd4b7eff6f968eddf81127112db685e81f7e36e75f9f84f0df46041c3",
                "sha256:525808b8019e36eb524b8c68acdd63a37e75714eac50e988180b169d64480a00",
                "sha256:56d9f2ecac662ca1611d183feb03a3fa4406469dafe241673d521dd5ae92a155",
                "sha256:5bbe06f8eeafd38e5d0a4894ffec89378b6c6a625ff57e3028921f8ff59318ac",
                "sha256:65c1a9bcdadc6c28eecee2c119465aebff8f7a584dd719facdd9e825ec61ab52",
                "sha256:68e78619a61ecf91e76aa3e6e8e33fc4894a2bebe93410754bd28fce0a8a4f9f",
                "sha256:69c0f17e9f5a7afdf2cc9fb2d1ce6aabdb3bafb7f38017c0b77862bcec2bbad8",
                "sha256:6b2b56950d93e41f33b4223ead100ea0fe11f8e6ee5f641eb753ce4b77a7042b",
                "sha256:787003c0ddb00500e49a10f2844fac87aa6ce977b90b0feaaf9de23c22508b24",
                "sha256:7ef3cb2ebbf91e330e3bb937efada0edd9003683db6b57bb108c4001f37a02ea",
                "sha256:8023faf4e01efadfa183e863fefde0046de576c6f14659e8782065bcece22198",
                "sha256:8758846a7e80910096950b67071243da3e5a20ed2546e6392603c096778d48e0",
                "sha256:8afafd99945ead6e075b973fefa56379c5b5c53fd8937dad92c662da5d8fd5ee",
                "sha256:8c41976a29d078bb235fea9b2ecd3da465df42a562910f9022f1a03107bd02be",
                "sha256:8e254ae696c88d98da6555f5ace2279cf7cd5b3f52be2b5cf97feafe883b58d2",
                "sha256:9402b03f1a1b4dc4c19845e5c749e3ab82d5078d16a2a4c2cd2df62d57bb0707",
                "sha256:962f82a3086483f5e5f64dbad880d31038b698494799b097bc59c2edf392fce6",
                "sha256:9dcdfd0eaf283af041973bff14a2e143b8bd64e069f4c383416ecd79a81aab58",
                "sha256:aa7bd130efab1c280bed0f45501b7c8795f9fdbeb02e965371bbef3523627779",
                "sha256:ab4a0df41e7c16a1392727727e7998a467472d0ad65f3ad5e6e765015df08636",
                "sha256:ad9e82fb8f09ade1c3e1b996a6337afac2b8b9e365f926f5a61aacc71adc5b3c",
                "sha256:af598ed32d6ae86f1b747b82783958b1a4ab8f617b06fe68795c7f026abbdcad",
                "sha256:b076b6226fb84157e3f7c971a47ff3a679d837cf338547532ab866c57930dbee",
                "sha256:b7ff0f54cb4ff66dd38bebd335a38e2c22c41a8ee45aa608efc890ac3e3931bc",
                "sha256:bfce63a9e7834b12b87c64d6b155fdd9b3b96191b6bd334bf37db7ff1fe457f2",
                "sha256:c011a4149cfbcf9f03994ec2edffcb8b1dc2d2aede7ca243746df97a5d41ce48",
                "sha256:c9c804664ebe8f83a211cace637506669e7890fec1b4195b505c214e50dd4eb7",
                "sha256:ca379055a47383d02a5400cb0d110cef0a776fc644cda797db0c5696cfd7e18e",
                "sha256:cb0932dc158471523c9637e807d9bfb93e06a95cbf010f1a38b98623b929ef2b",
                "sha256:cd0f502fe016460680cd20aaa5a76d241d6f35a1c3350c474bac1273803893fa",
                "sha256:ceb01949af7121f9fc39f7d27f91be8546f3fb112c608bc4029aef0bab86a2a5",
                "sha256:d080e0a5eb2529460b30190fcfcc4199bd7f827663f858a226a81bc27beaa97e",
                "sha256:dd15ff04ffd7e05ffcb7fe79f1b98041b8ea30ae9234aed2a9168b5797c3effb",
                "sha256:df0be2b576a7abbf737b1575f048c23fb1d769f267ec4358296f31c2479db8f9",
                "sha256:e09031c87a1e51556fdcb46e5bd4f59dfb743061cf93c4d6831bf894f125eb57",
                "sha256:e4dd52d80b8c83fdce44e12478ad2e85c64ea965e75d66dbeafb0a3e77308fcc",
                "sha256:fec21693218efe39aa7f8599346e90c705afa52c5b31ae019b2e57e8f6542bb2"
            ],
            "markers": "python_version >= '3.7'",
            "version": "==2.1.3"
        },
        "mpmath": {
            "hashes": [
                "sha256:7a28eb2a9774d00c7bc92411c19a89209d5da7c4c9a9e227be8330a23a25b91f",
                "sha256:a0b2b9fe80bbcd81a6647ff13108738cfb482d481d826cc0e02f5b35e5c88d2c"
            ],
            "version": "==1.3.0"
        },
        "networkx": {
            "hashes": [
                "sha256:4f33f68cb2afcf86f28a45f43efc27a9386b535d567d2127f8f61d51dec58d36",
                "sha256:de346335408f84de0eada6ff9fafafff9bcda11f0a0dfaa931133debb146ab61"
            ],
            "markers": "python_version >= '3.8'",
            "version": "==3.1"
        },
        "numpy": {
            "hashes": [
                "sha256:012097b5b0d00a11070e8f2e261128c44157a8689f7dedcf35576e525893f4fe",
                "sha256:0d3fe3dd0506a28493d82dc3cf254be8cd0d26f4008a417385cbf1ae95b54004",
                "sha256:0def91f8af6ec4bb94c370e38c575855bf1d0be8a8fbfba42ef9c073faf2cf19",
                "sha256:1a180429394f81c7933634ae49b37b472d343cccb5bb0c4a575ac8bbc433722f",
                "sha256:1d5d3c68e443c90b38fdf8ef40e60e2538a27548b39b12b73132456847f4b631",
                "sha256:20e1266411120a4f16fad8efa8e0454d21d00b8c7cee5b5ccad7565d95eb42dd",
                "sha256:247d3ffdd7775bdf191f848be8d49100495114c82c2bd134e8d5d075fb386a1c",
                "sha256:35a9527c977b924042170a0887de727cd84ff179e478481404c5dc66b4170009",
                "sha256:38eb6548bb91c421261b4805dc44def9ca1a6eef6444ce35ad1669c0f1a3fc5d",
                "sha256:3d7abcdd85aea3e6cdddb59af2350c7ab1ed764397f8eec97a038ad244d2d105",
                "sha256:41a56b70e8139884eccb2f733c2f7378af06c82304959e174f8e7370af112e09",
                "sha256:4a90725800caeaa160732d6b31f3f843ebd45d6b5f3eec9e8cc287e30f2805bf",
                "sha256:6b82655dd8efeea69dbf85d00fca40013d7f503212bc5259056244961268b66e",
                "sha256:6c6c9261d21e617c6dc5eacba35cb68ec36bb72adcff0dee63f8fbc899362588",
                "sha256:77d339465dff3eb33c701430bcb9c325b60354698340229e1dff97745e6b3efa",
                "sha256:791f409064d0a69dd20579345d852c59822c6aa087f23b07b1b4e28ff5880fcb",
                "sha256:9a3a9f3a61480cc086117b426a8bd86869c213fc4072e606f01c4e4b66eb92bf",
                "sha256:c1516db588987450b85595586605742879e50dcce923e8973f79529651545b57",
                "sha256:c40571fe966393b212689aa17e32ed905924120737194b5d5c1b20b9ed0fb171",
                "sha256:d412c1697c3853c6fc3cb9751b4915859c7afe6a277c2bf00acf287d56c4e625",
                "sha256:d5154b1a25ec796b1aee12ac1b22f414f94752c5f94832f14d8d6c9ac40bcca6",
                "sha256:d736b75c3f2cb96843a5c7f8d8ccc414768d34b0a75f466c05f3a739b406f10b",
                "sha256:e8f6049c4878cb16960fbbfb22105e49d13d752d4d8371b55110941fb3b17800",
                "sha256:f76aebc3358ade9eacf9bc2bb8ae589863a4f911611694103af05346637df1b7",
                "sha256:fd67b306320dcadea700a8f79b9e671e607f8696e98ec255915c0c6d6b818503"
            ],
            "index": "pypi",
            "version": "==1.25.1"
        },
        "opencv-python": {
            "hashes": [
                "sha256:009e3ce356a0cd2d7423723e00a32fd3d3cc5bb5970ed27a9a1f8a8f221d1db5",
                "sha256:038ba7075e55cb8e2846663ae970f0fb776a45b48ee69a887bf4ee15e2570083",
                "sha256:31d0d59fc8fdf703de4cec46c79b9f8d026fdde9d23d6e2e6a66809feeebbda9",
                "sha256:43dd0dfe331fb95767af581bf3b2781d7a72cf6560ddf2f55949fe547f3e5c9f",
                "sha256:458e5dc377f15fcf769d80314f3d885bd95457b1a2891bee67df2eb24a1d3a52",
                "sha256:66eadb5882ee56848b67f9fb57aadcaca2f4c9d9d00a0ef11043041925b51291",
                "sha256:8fe0018d0056a5187c57120b6b3f6c3e706c13b45c48e54e86d245a9a16fac84"
            ],
            "index": "pypi",
            "version": "==4.8.0.74"
        },
        "pillow": {
            "hashes": [
                "sha256:00e65f5e822decd501e374b0650146063fbb30a7264b4d2744bdd7b913e0cab5",
                "sha256:040586f7d37b34547153fa383f7f9aed68b738992380ac911447bb78f2abe530",
                "sha256:0b6eb5502f45a60a3f411c63187db83a3d3107887ad0d036c13ce836f8a36f1d",
                "sha256:1ce91b6ec08d866b14413d3f0bbdea7e24dfdc8e59f562bb77bc3fe60b6144ca",
                "sha256:1f62406a884ae75fb2f818694469519fb685cc7eaff05d3451a9ebe55c646891",
                "sha256:22c10cc517668d44b211717fd9775799ccec4124b9a7f7b3635fc5386e584992",
                "sha256:3400aae60685b06bb96f99a21e1ada7bc7a413d5f49bce739828ecd9391bb8f7",
                "sha256:349930d6e9c685c089284b013478d6f76e3a534e36ddfa912cde493f235372f3",
                "sha256:368ab3dfb5f49e312231b6f27b8820c823652b7cd29cfbd34090565a015e99ba",
                "sha256:38250a349b6b390ee6047a62c086d3817ac69022c127f8a5dc058c31ccef17f3",
                "sha256:3a684105f7c32488f7153905a4e3015a3b6c7182e106fe3c37fbb5ef3e6994c3",
                "sha256:3a82c40d706d9aa9734289740ce26460a11aeec2d9c79b7af87bb35f0073c12f",
                "sha256:3b08d4cc24f471b2c8ca24ec060abf4bebc6b144cb89cba638c720546b1cf538",
                "sha256:3ed64f9ca2f0a95411e88a4efbd7a29e5ce2cea36072c53dd9d26d9c76f753b3",
                "sha256:3f07ea8d2f827d7d2a49ecf1639ec02d75ffd1b88dcc5b3a61bbb37a8759ad8d",
                "sha256:520f2a520dc040512699f20fa1c363eed506e94248d71f85412b625026f6142c",
                "sha256:5c6e3df6bdd396749bafd45314871b3d0af81ff935b2d188385e970052091017",
                "sha256:608bfdee0d57cf297d32bcbb3c728dc1da0907519d1784962c5f0c68bb93e5a3",
                "sha256:685ac03cc4ed5ebc15ad5c23bc555d68a87777586d970c2c3e216619a5476223",
                "sha256:76de421f9c326da8f43d690110f0e79fe3ad1e54be811545d7d91898b4c8493e",
                "sha256:76edb0a1fa2b4745fb0c99fb9fb98f8b180a1bbceb8be49b087e0b21867e77d3",
                "sha256:7be600823e4c8631b74e4a0d38384c73f680e6105a7d3c6824fcf226c178c7e6",
                "sha256:81ff539a12457809666fef6624684c008e00ff6bf455b4b89fd00a140eecd640",
                "sha256:88af2003543cc40c80f6fca01411892ec52b11021b3dc22ec3bc9d5afd1c5334",
                "sha256:8c11160913e3dd06c8ffdb5f233a4f254cb449f4dfc0f8f4549eda9e542c93d1",
                "sha256:8f8182b523b2289f7c415f589118228d30ac8c355baa2f3194ced084dac2dbba",
                "sha256:9211e7ad69d7c9401cfc0e23d49b69ca65ddd898976d660a2fa5904e3d7a9baa",
                "sha256:92be919bbc9f7d09f7ae343c38f5bb21c973d2576c1d45600fce4b74bafa7ac0",
                "sha256:9c82b5b3e043c7af0d95792d0d20ccf68f61a1fec6b3530e718b688422727396",
                "sha256:9f7c16705f44e0504a3a2a14197c1f0b32a95731d251777dcb060aa83022cb2d",
                "sha256:9fb218c8a12e51d7ead2a7c9e101a04982237d4855716af2e9499306728fb485",
                "sha256:a74ba0c356aaa3bb8e3eb79606a87669e7ec6444be352870623025d75a14a2bf",
                "sha256:b4f69b3700201b80bb82c3a97d5e9254084f6dd5fb5b16fc1a7b974260f89f43",
                "sha256:bc2ec7c7b5d66b8ec9ce9f720dbb5fa4bace0f545acd34870eff4a369b44bf37",
                "sha256:c189af0545965fa8d3b9613cfdb0cd37f9d71349e0f7750e1fd704648d475ed2",
                "sha256:c1fbe7621c167ecaa38ad29643d77a9ce7311583761abf7836e1510c580bf3dd",
                "sha256:c7cf14a27b0d6adfaebb3ae4153f1e516df54e47e42dcc073d7b3d76111a8d86",
                "sha256:c9f72a021fbb792ce98306ffb0c348b3c9cb967dce0f12a49aa4c3d3fdefa967",
                "sha256:cd25d2a9d2b36fcb318882481367956d2cf91329f6892fe5d385c346c0649629",
                "sha256:ce543ed15570eedbb85df19b0a1a7314a9c8141a36ce089c0a894adbfccb4568",
                "sha256:ce7b031a6fc11365970e6a5686d7ba8c63e4c1cf1ea143811acbb524295eabed",
                "sha256:d35e3c8d9b1268cbf5d3670285feb3528f6680420eafe35cccc686b73c1e330f",
                "sha256:d50b6aec14bc737742ca96e85d6d0a5f9bfbded018264b3b70ff9d8c33485551",
                "sha256:d5d0dae4cfd56969d23d94dc8e89fb6a217be461c69090768227beb8ed28c0a3",
                "sha256:d5db32e2a6ccbb3d34d87c87b432959e0db29755727afb37290e10f6e8e62614",
                "sha256:d72e2ecc68a942e8cf9739619b7f408cc7b272b279b56b2c83c6123fcfa5cdff",
                "sha256:d737a602fbd82afd892ca746392401b634e278cb65d55c4b7a8f48e9ef8d008d",
                "sha256:d80cf684b541685fccdd84c485b31ce73fc5c9b5d7523bf1394ce134a60c6883",
                "sha256:db24668940f82321e746773a4bc617bfac06ec831e5c88b643f91f122a785684",
                "sha256:dbc02381779d412145331789b40cc7b11fdf449e5d94f6bc0b080db0a56ea3f0",
                "sha256:dffe31a7f47b603318c609f378ebcd57f1554a3a6a8effbc59c3c69f804296de",
                "sha256:edf4392b77bdc81f36e92d3a07a5cd072f90253197f4a52a55a8cec48a12483b",
                "sha256:efe8c0681042536e0d06c11f48cebe759707c9e9abf880ee213541c5b46c5bf3",
                "sha256:f31f9fdbfecb042d046f9d91270a0ba28368a723302786c0009ee9b9f1f60199",
                "sha256:f88a0b92277de8e3ca715a0d79d68dc82807457dae3ab8699c758f07c20b3c51",
                "sha256:faaf07ea35355b01a35cb442dd950d8f1bb5b040a7787791a535de13db15ed90"
            ],
            "index": "pypi",
            "version": "==10.0.0"
        },
        "requests": {
            "hashes": [
                "sha256:58cd2187c01e70e6e26505bca751777aa9f2ee0b7f4300988b709f44e013003f",
                "sha256:942c5a758f98d790eaed1a29cb6eefc7ffb0d1cf7af05c3d2791656dbd6ad1e1"
            ],
            "markers": "python_version >= '3.7'",
            "version": "==2.31.0"
        },
        "scipy": {
            "hashes": [
                "sha256:08d957ca82d3535b3b9ba6c8ff355d78fe975271874e2af267cb5add5bd78625",
                "sha256:249cfa465c379c9bb2c20123001e151ff5e29b351cbb7f9c91587260602c58d0",
                "sha256:366a6a937110d80dca4f63b3f5b00cc89d36f678b2d124a01067b154e692bab1",
                "sha256:39154437654260a52871dfde852adf1b93b1d1bc5dc0ffa70068f16ec0be2624",
                "sha256:396fae3f8c12ad14c5f3eb40499fd06a6fef8393a6baa352a652ecd51e74e029",
                "sha256:3b9963798df1d8a52db41a6fc0e6fa65b1c60e85d73da27ae8bb754de4792481",
                "sha256:3e8eb42db36526b130dfbc417609498a6192381abc1975b91e3eb238e0b41c1a",
                "sha256:512fdc18c65f76dadaca139348e525646d440220d8d05f6d21965b8d4466bccd",
                "sha256:aec8c62fbe52914f9cf28d846cf0401dd80ab80788bbab909434eb336ed07c04",
                "sha256:b41a0f322b4eb51b078cb3441e950ad661ede490c3aca66edef66f4b37ab1877",
                "sha256:b4bb943010203465ac81efa392e4645265077b4d9e99b66cf3ed33ae12254173",
                "sha256:b588311875c58d1acd4ef17c983b9f1ab5391755a47c3d70b6bd503a45bfaf71",
                "sha256:ba94eeef3c9caa4cea7b402a35bb02a5714ee1ee77eb98aca1eed4543beb0f4c",
                "sha256:be8c962a821957fdde8c4044efdab7a140c13294997a407eaee777acf63cbf0c",
                "sha256:cce154372f0ebe88556ed06d7b196e9c2e0c13080ecb58d0f35062dc7cc28b47",
                "sha256:d51565560565a0307ed06fa0ec4c6f21ff094947d4844d6068ed04400c72d0c3",
                "sha256:e866514bc2d660608447b6ba95c8900d591f2865c07cca0aa4f7ff3c4ca70f30",
                "sha256:fb5b492fa035334fd249f0973cc79ecad8b09c604b42a127a677b45a9a3d4289",
                "sha256:ffb28e3fa31b9c376d0fb1f74c1f13911c8c154a760312fbee87a21eb21efe31"
            ],
            "index": "pypi",
            "version": "==1.11.1"
        },
        "strenum": {
            "hashes": [
                "sha256:878fb5ab705442070e4dd1929bb5e2249511c0bcf2b0eeacf3bcd80875c82eff",
                "sha256:a30cda4af7cc6b5bf52c8055bc4bf4b2b6b14a93b574626da33df53cf7740659"
            ],
            "index": "pypi",
            "version": "==0.4.15"
        },
        "sympy": {
            "hashes": [
                "sha256:c3588cd4295d0c0f603d0f2ae780587e64e2efeedb3521e46b9bb1d08d184fa5",
                "sha256:ebf595c8dac3e0fdc4152c51878b498396ec7f30e7a914d6071e674d49420fb8"
            ],
            "markers": "python_version >= '3.8'",
            "version": "==1.12"
        },
        "torch": {
            "hashes": [
                "sha256:0882243755ff28895e8e6dc6bc26ebcf5aa0911ed81b2a12f241fc4b09075b13",
                "sha256:1adb60d369f2650cac8e9a95b1d5758e25d526a34808f7448d0bd599e4ae9072",
                "sha256:1bcffc16b89e296826b33b98db5166f990e3b72654a2b90673e817b16c50e32b",
                "sha256:25aa43ca80dcdf32f13da04c503ec7afdf8e77e3a0183dd85cd3e53b2842e527",
                "sha256:359bfaad94d1cda02ab775dc1cc386d585712329bb47b8741607ef6ef4950747",
                "sha256:423e0ae257b756bb45a4b49072046772d1ad0c592265c5080070e0767da4e490",
                "sha256:567f84d657edc5582d716900543e6e62353dbe275e61cdc36eda4929e46df9e7",
                "sha256:5ef3ea3d25441d3957348f7e99c7824d33798258a2bf5f0f0277cbcadad2e20d",
                "sha256:671a2565e3f63b8fe8e42ae3e36ad249fe5e567435ea27b94edaa672a7d0c416",
                "sha256:787b5a78aa7917465e9b96399b883920c88a08f4eb63b5a5d2d1a16e27d2f89b",
                "sha256:7c84e44d9002182edd859f3400deaa7410f5ec948a519cc7ef512c2f9b34d2c4",
                "sha256:8742bdc62946c93f75ff92da00e3803216c6cce9b132fbca69664ca38cfb3e18",
                "sha256:8ced00b3ba471856b993822508f77c98f48a458623596a4c43136158781e306a",
                "sha256:b6019b1de4978e96daa21d6a3ebb41e88a0b474898fe251fd96189587408873e",
                "sha256:c62df99352bd6ee5a5a8d1832452110435d178b5164de450831a3a8cc14dc680",
                "sha256:dbd68cbd1cd9da32fe5d294dd3411509b3d841baecb780b38b3b7b06c7754434",
                "sha256:e10e1597f2175365285db1b24019eb6f04d53dcd626c735fc502f1e8b6be9875",
                "sha256:e617b1d0abaf6ced02dbb9486803abfef0d581609b09641b34fa315c9c40766d",
                "sha256:ef654427d91600129864644e35deea761fb1fe131710180b952a6f2e2207075e",
                "sha256:f66aa6b9580a22b04d0af54fcd042f52406a8479e2b6a550e3d9f95963e168c8"
            ],
            "index": "pypi",
            "version": "==2.0.1"
        },
        "torchinfo": {
            "hashes": [
                "sha256:2e911c2918603f945c26ff21a3a838d12709223dc4ccf243407bce8b6e897b46",
                "sha256:72e94b0e9a3e64dc583a8e5b7940b8938a1ac0f033f795457f27e6f4e7afa2e9"
            ],
            "index": "pypi",
            "version": "==1.8.0"
        },
        "torchvision": {
            "hashes": [
                "sha256:012ad25cfd9019ff9b0714a168727e3845029be1af82296ff1e1482931fa4b80",
                "sha256:07c462524cc1bba5190c16a9d47eac1fca024d60595a310f23c00b4ffff18b30",
                "sha256:10be76ceded48329d0a0355ac33da131ee3993ff6c125e4a02ab34b5baa2472c",
                "sha256:1eefebf5fbd01a95fe8f003d623d941601c94b5cec547b420da89cb369d9cf96",
                "sha256:31211c01f8b8ec33b8a638327b5463212e79a03e43c895f88049f97af1bd12fd",
                "sha256:37eb138e13f6212537a3009ac218695483a635c404b6cc1d8e0d0d978026a86d",
                "sha256:4790260fcf478a41c7ecc60a6d5200a88159fdd8d756e9f29f0f8c59c4a67a68",
                "sha256:54143f7cc0797d199b98a53b7d21c3f97615762d4dd17ad45a41c7e80d880e73",
                "sha256:5f35f6bd5bcc4568e6522e4137fa60fcc72f4fa3e615321c26cd87e855acd398",
                "sha256:63df26673e66cba3f17e07c327a8cafa3cce98265dbc3da329f1951d45966838",
                "sha256:757505a0ab2be7096cb9d2bf4723202c971cceddb72c7952a7e877f773de0f8a",
                "sha256:7754088774e810c5672b142a45dcf20b1bd986a5a7da90f8660c43dc43fb850c",
                "sha256:8f12415b686dba884fb086f53ac803f692be5a5cdd8a758f50812b30fffea2e4",
                "sha256:96fae30c5ca8423f4b9790df0f0d929748e32718d88709b7b567d2f630c042e3",
                "sha256:987ab62225b4151a11e53fd06150c5258ced24ac9d7c547e0e4ab6fbca92a5ce",
                "sha256:9a192f2aa979438f23c20e883980b23d13268ab9f819498774a6d2eb021802c2",
                "sha256:b02a7ffeaa61448737f39a4210b8ee60234bda0515a0c0d8562f884454105b0f",
                "sha256:b85f98d4cc2f72452f6792ab4463a3541bc5678a8cdd3da0e139ba2fe8b56d42",
                "sha256:c07071bc8d02aa8fcdfe139ab6a1ef57d3b64c9e30e84d12d45c9f4d89fb6536",
                "sha256:c55f9889e436f14b4f84a9c00ebad0d31f5b4626f10cf8018e6c676f92a6d199"
            ],
            "index": "pypi",
            "version": "==0.15.2"
        },
        "typing-extensions": {
            "hashes": [
                "sha256:440d5dd3af93b060174bf433bccd69b0babc3b15b1a8dca43789fd7f61514b36",
                "sha256:b75ddc264f0ba5615db7ba217daeb99701ad295353c45f9e95963337ceeeffb2"
            ],
            "markers": "python_version >= '3.7'",
            "version": "==4.7.1"
        },
        "urllib3": {
            "hashes": [
                "sha256:48e7fafa40319d358848e1bc6809b208340fafe2096f1725d05d67443d0483d1",
                "sha256:bee28b5e56addb8226c96f7f13ac28cb4c301dd5ea8a6ca179c0b9835e032825"
            ],
            "markers": "python_version >= '3.7'",
            "version": "==2.0.3"
        }
    },
    "develop": {}
}<|MERGE_RESOLUTION|>--- conflicted
+++ resolved
@@ -1,11 +1,7 @@
 {
     "_meta": {
         "hash": {
-<<<<<<< HEAD
-            "sha256": "8fe217792c42d5aac404201284bef4a6dbf1163fb35ca8a447fc6fa52ccb4da3"
-=======
-            "sha256": "09ef7aa2c713a0e035c2e1f0baa30390da2de2fc1ba7b3608c5ef7e365dd2f91"
->>>>>>> d50d479a
+            "sha256": "6d48527d1f8ab4d47d6cc15e9a89ca5589bbf4f1ed3fadcfc09c707867de4508"
         },
         "pipfile-spec": 6,
         "requires": {
